--- conflicted
+++ resolved
@@ -60,51 +60,6 @@
 ```ts title="knip.ts"
 export default {
   compilers: {
-<<<<<<< HEAD
-    vue: text => {
-      const scripts = [];
-      let match;
-      while ((match = compiler.exec(text))) scripts.push(match[1]);
-      return scripts.join(';');
-    },
-  },
-};
-```
-
-This is tested on a project generated using `npm init vue@latest`. Note that
-this is not a real compiler, but in many cases it's enough to extract and return
-the contents of the `<script>` elements as a TypeScript module.
-
-Knip does not have a Vue plugin, mainly because the entry file `src/main.ts` is
-already covered by the default entry patterns. You may need to add e.g.
-`src/App.vue` as an entry file.
-
-### Svelte
-
-Use a configuration like this to compile non-standard files in Svelte projects:
-
-```ts title="knip.ts"
-import sveltePreprocess from 'svelte-preprocess';
-import { preprocess, compile } from 'svelte/compiler';
-
-const sveltePreprocessor = sveltePreprocess();
-
-export default {
-  paths: {
-    // This ain't pretty, but Svelte basically does the same
-    '$app/*': ['node_modules/@sveltejs/kit/src/runtime/app/*'],
-    '$env/*': ['.svelte-kit/ambient.d.ts'],
-  },
-  compilers: {
-    svelte: async (text: string) => {
-      const processed = await preprocess(text, sveltePreprocessor, {
-        filename: 'dummy.ts',
-      });
-      const compiled = compile(processed.code);
-      return compiled.js.code;
-    },
-=======
->>>>>>> be6706fa
     css: (text: string) => [...text.matchAll(/(?<=@)import[^;]+/g)].join('\n'),
   },
 };
@@ -112,6 +67,4 @@
 
 You may wonder why the CSS compiler is not included by default. It's currently
 not clear if it should be included. And if so, what would be the best way to
-determine it should be enabled, and what syntax(es) it should support.
-
-[1]: ../reference/cli.md#--debug+determine it should be enabled, and what syntax(es) it should support.