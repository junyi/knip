--- conflicted
+++ resolved
@@ -1,27 +1,8 @@
 import ts from 'typescript';
 import importDeclaration from './importDeclaration.js';
 import importEqualsDeclaration from './importEqualsDeclaration.js';
-<<<<<<< HEAD
-import importType from './importType.js';
-import jsDocType from './jsDocType.js';
-import propertyAccessCall from './propertyAccessCall.js';
-=======
->>>>>>> be6706fa
 import reExportDeclaration from './reExportDeclaration.js';
 
-<<<<<<< HEAD
-const visitors = [
-  importCall,
-  importDeclaration,
-  importEqualsDeclaration,
-  importType,
-  jsDocType,
-  propertyAccessCall,
-  reExportDeclaration,
-  requireCall,
-];
-=======
 const visitors = [importDeclaration, importEqualsDeclaration, reExportDeclaration];
->>>>>>> be6706fa
 
 export default (sourceFile: ts.SourceFile) => visitors.map(v => v(sourceFile));