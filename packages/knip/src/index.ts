--- conflicted
+++ resolved
@@ -71,11 +71,8 @@
   const rules = chief.getRules();
   const filters = chief.getFilters();
   const fixer = new IssueFixer({ isEnabled: isFix, cwd, fixTypes });
-<<<<<<< HEAD
-=======
 
   debugLogObject('*', 'Included issue types', report);
->>>>>>> be6706fa
 
   const isReportDependencies = report.dependencies || report.unlisted || report.unresolved;
   const isReportValues = report.exports || report.nsExports || report.classMembers;
@@ -300,10 +297,7 @@
           skipTypeOnly: isStrict,
           isFixExports: fixer.isEnabled && fixer.isFixUnusedExports,
           isFixTypes: fixer.isEnabled && fixer.isFixUnusedTypes,
-<<<<<<< HEAD
-=======
           ignoreExportsUsedInFile: Boolean(chief.config.ignoreExportsUsedInFile),
->>>>>>> be6706fa
         });
         const { internal, external, unresolved } = imports;
         const { exported, duplicate } = exports;
