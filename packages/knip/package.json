{
  "name": "knip",
<<<<<<< HEAD
  "version": "3.13.2",
=======
  "version": "4.0.0-canary.15",
>>>>>>> be6706fa
  "description": "Find unused files, dependencies and exports in your TypeScript and JavaScript projects",
  "homepage": "https://knip.dev",
  "repository": {
    "type": "git",
    "url": "github:webpro/knip",
    "directory": "packages/knip"
  },
  "bugs": "https://github.com/webpro/knip/issues",
  "license": "ISC",
  "author": {
    "name": "Lars Kappert",
    "email": "lars@webpro.nl"
  },
  "funding": [
    {
      "type": "github",
      "url": "https://github.com/sponsors/webpro"
    },
    {
      "type": "opencollective",
      "url": "https://opencollective.com/webpro"
    }
  ],
  "main": "./dist/index.js",
  "bin": {
    "knip": "./bin/knip.js"
  },
  "type": "module",
  "types": "./dist/index.d.ts",
  "scripts": {
    "knip": "node ./dist/cli.js --directory ../..",
    "knip:production": "node ./dist/cli.js --directory ../.. --production --strict",
    "lint": "eslint scripts src test",
    "lint:fix": "eslint scripts src test --fix",
    "format": "prettier scripts src test schema.json schema-jsonc.json --with-node-modules --write",
    "pretest": "node rmdir.js tmp && swc src -d tmp/src && swc test -d tmp/test",
    "test": "node --no-warnings --test tmp",
    "coverage": "c8 --reporter html node --no-warnings --loader tsx --test test/*.test.ts test/*/*.test.ts",
    "watch": "npm link && tsc --watch",
    "prebuild": "node rmdir.js dist",
    "build": "tsc",
    "qa": "npm run lint && npm run build && npm run knip && npm run knip:production && npm test",
    "release": "release-it",
    "create-plugin": "tsx --no-warnings ./scripts/create-new-plugin.ts",
    "postcreate-plugin": "prettier schema.json schema-jsonc.json src/ConfigurationValidator.ts --write --config .prettierrc.json"
  },
  "files": [
    "dist",
    "schema.json",
    "schema-jsonc.json"
  ],
  "dependencies": {
    "@ericcornelissen/bash-parser": "0.5.2",
    "@nodelib/fs.walk": "2.0.0",
    "@npmcli/map-workspaces": "3.0.4",
    "@npmcli/package-json": "5.0.0",
    "@pkgjs/parseargs": "0.11.0",
    "@pnpm/logger": "5.0.0",
<<<<<<< HEAD
    "@pnpm/workspace.pkgs-graph": "^2.0.13",
    "@snyk/github-codeowners": "1.1.0",
=======
    "@pnpm/workspace.pkgs-graph": "^2.0.12",
    "@snyk/github-codeowners": "1.1.0",
    "@types/picomatch": "2.3.3",
    "chalk": "^5.3.0",
>>>>>>> be6706fa
    "easy-table": "1.2.0",
    "fast-glob": "3.3.2",
    "jiti": "1.21.0",
    "js-yaml": "4.1.0",
    "micromatch": "4.0.5",
    "minimist": "1.2.8",
<<<<<<< HEAD
    "picocolors": "1.0.0",
=======
    "picomatch": "3.0.1",
>>>>>>> be6706fa
    "pretty-ms": "8.0.0",
    "strip-json-comments": "5.0.1",
    "summary": "2.1.0",
    "zod": "3.22.4",
    "zod-validation-error": "2.1.0"
  },
  "peerDependencies": {
    "@types/node": ">=18",
    "typescript": ">=5.0.4"
  },
  "devDependencies": {
    "@jest/types": "29.6.3",
    "@knip/eslint-config": "0.0.0",
    "@release-it/bumper": "^6.0.1",
    "@swc/cli": "^0.1.63",
<<<<<<< HEAD
    "@swc/core": "^1.3.102",
=======
    "@swc/core": "^1.3.101",
>>>>>>> be6706fa
    "@types/js-yaml": "^4.0.9",
    "@types/micromatch": "^4.0.6",
    "@types/minimist": "^1.2.5",
    "@types/npmcli__map-workspaces": "^3.0.4",
    "@types/npmcli__package-json": "^4.0.3",
    "@types/pkgjs__parseargs": "^0.10.3",
    "@types/webpack": "^5.28.5",
    "c8": "8.0.1",
    "eslint": "^8.56.0",
    "playwright": "^1.40.1",
    "prettier": "^3.1.1",
    "release-it": "^17.0.1",
    "tsx": "^4.7.0",
<<<<<<< HEAD
    "type-fest": "^4.9.0",
=======
    "type-fest": "^4.8.3",
>>>>>>> be6706fa
    "typescript": "5.3.3"
  },
  "engines": {
    "node": ">=18.6.0"
  },
  "engineStrict": true,
  "release-it": {
    "hooks": {
      "before:init": [
        "npm run lint",
        "npm run build",
        "npm run knip",
        "npm run knip:production",
        "npm test"
      ],
      "after:bump": [
        "git add ../../package-lock.json"
      ]
    },
    "github": {
      "release": true,
      "comments": {
        "submit": true
      }
    },
    "plugins": {
      "@release-it/bumper": {
        "out": "{dist,src}/version.*"
      }
    }
  },
  "keywords": [
    "analysis",
    "analyze",
    "class",
    "cli",
    "dead code",
    "dependencies",
    "detect",
    "devDependencies",
    "duplicate",
    "entropy",
    "enum",
    "export",
    "files",
    "find",
    "javascript",
    "lint",
    "maintenance",
    "members",
    "missing",
    "monorepo",
    "namespace",
    "package",
    "scan",
    "types",
    "typescript",
    "unreferenced",
    "unresolved",
    "unused",
    "workspace"
  ]
}<|MERGE_RESOLUTION|>--- conflicted
+++ resolved
@@ -1,10 +1,6 @@
 {
   "name": "knip",
-<<<<<<< HEAD
-  "version": "3.13.2",
-=======
   "version": "4.0.0-canary.15",
->>>>>>> be6706fa
   "description": "Find unused files, dependencies and exports in your TypeScript and JavaScript projects",
   "homepage": "https://knip.dev",
   "repository": {
@@ -63,26 +59,17 @@
     "@npmcli/package-json": "5.0.0",
     "@pkgjs/parseargs": "0.11.0",
     "@pnpm/logger": "5.0.0",
-<<<<<<< HEAD
     "@pnpm/workspace.pkgs-graph": "^2.0.13",
     "@snyk/github-codeowners": "1.1.0",
-=======
-    "@pnpm/workspace.pkgs-graph": "^2.0.12",
-    "@snyk/github-codeowners": "1.1.0",
     "@types/picomatch": "2.3.3",
-    "chalk": "^5.3.0",
->>>>>>> be6706fa
     "easy-table": "1.2.0",
     "fast-glob": "3.3.2",
     "jiti": "1.21.0",
     "js-yaml": "4.1.0",
     "micromatch": "4.0.5",
     "minimist": "1.2.8",
-<<<<<<< HEAD
     "picocolors": "1.0.0",
-=======
     "picomatch": "3.0.1",
->>>>>>> be6706fa
     "pretty-ms": "8.0.0",
     "strip-json-comments": "5.0.1",
     "summary": "2.1.0",
@@ -98,11 +85,7 @@
     "@knip/eslint-config": "0.0.0",
     "@release-it/bumper": "^6.0.1",
     "@swc/cli": "^0.1.63",
-<<<<<<< HEAD
     "@swc/core": "^1.3.102",
-=======
-    "@swc/core": "^1.3.101",
->>>>>>> be6706fa
     "@types/js-yaml": "^4.0.9",
     "@types/micromatch": "^4.0.6",
     "@types/minimist": "^1.2.5",
@@ -116,11 +99,7 @@
     "prettier": "^3.1.1",
     "release-it": "^17.0.1",
     "tsx": "^4.7.0",
-<<<<<<< HEAD
     "type-fest": "^4.9.0",
-=======
-    "type-fest": "^4.8.3",
->>>>>>> be6706fa
     "typescript": "5.3.3"
   },
   "engines": {
