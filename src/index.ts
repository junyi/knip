--- conflicted
+++ resolved
@@ -8,13 +8,7 @@
 import { ProjectPrincipal } from './ProjectPrincipal.js';
 import { compact } from './util/array.js';
 import { debugLogObject, debugLogArray, debugLog } from './util/debug.js';
-<<<<<<< HEAD
-import { _glob } from './util/glob.js';
-=======
-import { LoaderError } from './util/errors.js';
-import { findFile } from './util/fs.js';
 import { _glob, negate } from './util/glob.js';
->>>>>>> 91d8989f
 import {
   getEntryPathFromManifest,
   getPackageNameFromFilePath,
